import os
import os.path as osp
import tempfile
import shutil
import subprocess

from .validate import (
  validating,
  ValidationError,
  ValidPathError,
  FileOutsideRootError )

#+++++++++++++++++++++++++++++++++++++++++++++++++++++++++++++++++++++++++++++++
def meson_option_arg(k, v):
  """Convert python key-value pair to meson ``-Dkey=value`` option
  """
  if isinstance(v, bool):
    v = ({True: 'true', False: 'false'})[v]

  return f'-D{k}={v}'

#+++++++++++++++++++++++++++++++++++++++++++++++++++++++++++++++++++++++++++++++
class MesonBuild:
  """Run meson setup, compile, install commands

  Parameters
  ----------
  root : str
    Path to root project directory
  meson : :class:`pyproj_meson <partis.pyproj.pptoml.pyproj_meson>`
  logger : logging.Logger
  """
  #-----------------------------------------------------------------------------
  def __init__(self, root, meson, logger):
    self.root = root
    self.meson = meson
    self.logger = logger
    self.meson_paths = dict(
      src_dir = None,
      build_dir = None,
      prefix = None )

  #-----------------------------------------------------------------------------
  def __enter__(self):

    if not self.meson.compile:
      return

    if not shutil.which('meson'):
      raise ValueError(f"The 'meson' program not found.")

    if not shutil.which('ninja'):
      raise ValueError(f"The 'ninja' program not found.")

    # check paths
    for k in ['src_dir', 'build_dir', 'prefix']:
      with validating(key = f"tool.pyproj.meson.{k}"):

        rel_path = self.meson[k]

        abs_path = osp.realpath( osp.join(
          self.root,
          rel_path ) )

        if osp.commonpath([self.root, abs_path]) != self.root:
          raise FileOutsideRootError(
            f"Must be within project root directory:"
            f"\n  file = \"{abs_path}\"\n  root = \"{self.root}\"")

        self.meson_paths[k] = abs_path

    src_dir = self.meson_paths['src_dir']
    build_dir = self.meson_paths['build_dir']
    prefix = self.meson_paths['prefix']

    with validating(key = f"tool.pyproj.meson.src_dir"):
      if not osp.exists(src_dir):
        raise ValidPathError(f"Source directory not found: {src_dir}")

    with validating(key = f"tool.pyproj.meson"):
      if osp.commonpath([build_dir, prefix]) == build_dir:
        raise ValidPathError(f"'prefix' cannot be inside 'build_dir': {build_dir}")

    for k in ['build_dir', 'prefix']:
      with validating(key = f"tool.pyproj.meson.{k}"):
        dir = self.meson_paths[k]

        if dir == self.root:
          raise ValidPathError(f"'{k}' cannot be root directory: {dir}")

        print(osp.exists(dir), dir)

        if not osp.exists(dir):
          os.makedirs(dir)

    self.logger.info(f"Running meson build")
    self.logger.info(f"Meson build dir: {build_dir}")
    self.logger.info(f"Meson prefix: {prefix}")

    # TODO: ensure any paths in setup_args are normalized
    if not ( osp.exists(build_dir) and os.listdir(build_dir) ):
      # only run setup if the build directory does not already exist
      setup_args = [
        'meson',
        'setup',
        *self.meson.setup_args,
        '--prefix',
        prefix,
        *[ meson_option_arg(k,v) for k,v in self.meson.options.items() ],
        build_dir,
        self.meson_paths['src_dir'] ]

    elif not self.meson.build_clean:
      # only re-compile if the build directory should be 'clean'
      setup_args = list()

    else:
      raise ValidPathError(
        f"'build_dir' is not empty, remove manually if this is intended or set 'build_clean = false': {build_dir}")

    compile_args = [
      'meson',
      'compile',
      *self.meson.compile_args,
      '-C',
      build_dir ]

    install_args = [
      'meson',
      'install',
      *self.meson.install_args,
      '--no-rebuild',
      '-C',
      build_dir ]


    try:

      if setup_args:
        self.logger.debug(' '.join(setup_args))
        subprocess.check_call(setup_args)

      self.logger.debug(' '.join(compile_args))

      subprocess.check_call(compile_args)

      self.logger.debug(' '.join(install_args))

      subprocess.check_call(install_args)

    finally:

      if self.meson.build_clean and osp.exists(build_dir):
        self.logger.info(f"Removing Meson build dir")
        shutil.rmtree(build_dir)

  #-----------------------------------------------------------------------------
  def __exit__(self, type, value, traceback):
    build_dir = self.meson_paths['build_dir']

<<<<<<< HEAD
    build_dir = self.meson_paths['build_dir']

=======
>>>>>>> 043c4d71
    if build_dir is not None and osp.exists(build_dir) and self.meson.build_clean:
      self.logger.info(f"Removing Meson build dir")
      shutil.rmtree(build_dir)

    # do not handle any exceptions here
    return False<|MERGE_RESOLUTION|>--- conflicted
+++ resolved
@@ -158,11 +158,6 @@
   def __exit__(self, type, value, traceback):
     build_dir = self.meson_paths['build_dir']
 
-<<<<<<< HEAD
-    build_dir = self.meson_paths['build_dir']
-
-=======
->>>>>>> 043c4d71
     if build_dir is not None and osp.exists(build_dir) and self.meson.build_clean:
       self.logger.info(f"Removing Meson build dir")
       shutil.rmtree(build_dir)
